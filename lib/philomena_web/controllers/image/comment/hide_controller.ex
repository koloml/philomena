defmodule PhilomenaWeb.Image.Comment.HideController do
  use PhilomenaWeb, :controller

  alias Philomena.Comments.Comment
  alias Philomena.Comments

  plug PhilomenaWeb.CanaryMapPlug, create: :hide, delete: :hide
  plug :load_and_authorize_resource, model: Comment, id_name: "comment_id", persisted: true

  def create(conn, %{"comment" => comment_params}) do
    comment = conn.assigns.comment
    user = conn.assigns.current_user

    case Comments.hide_comment(comment, comment_params, user) do
      {:ok, comment} ->
        conn
        |> put_flash(:info, "Comment successfully deleted!")
        |> moderation_log(details: &log_details/2, data: comment)
        |> redirect(to: ~p"/images/#{comment.image_id}" <> "#comment_#{comment.id}")

      _error ->
        conn
        |> put_flash(:error, "Unable to delete comment!")
        |> redirect(to: ~p"/images/#{comment.image_id}" <> "#comment_#{comment.id}")
    end
  end

  def delete(conn, _params) do
    comment = conn.assigns.comment

    case Comments.unhide_comment(comment) do
      {:ok, comment} ->
        conn
        |> put_flash(:info, "Comment successfully restored!")
        |> moderation_log(details: &log_details/2, data: comment)
        |> redirect(to: ~p"/images/#{comment.image_id}" <> "#comment_#{comment.id}")

      {:error, _changeset} ->
        conn
        |> put_flash(:error, "Unable to restore comment!")
        |> redirect(to: ~p"/images/#{comment.image_id}" <> "#comment_#{comment.id}")
    end
  end

  defp log_details(action, comment) do
    body =
      case action do
<<<<<<< HEAD
        :create -> "Hidden comment on image #{comment.image_id} (#{comment.deletion_reason})"
        :delete -> "Restored comment on image #{comment.image_id}"
=======
        :create -> "Deleted comment on image >>#{comment.image_id} (#{comment.deletion_reason})"
        :delete -> "Restored comment on image >>#{comment.image_id}"
>>>>>>> 46420fe3
      end

    %{
      body: body,
      subject_path: ~p"/images/#{comment.image_id}" <> "#comment_#{comment.id}"
    }
  end
end<|MERGE_RESOLUTION|>--- conflicted
+++ resolved
@@ -45,13 +45,8 @@
   defp log_details(action, comment) do
     body =
       case action do
-<<<<<<< HEAD
-        :create -> "Hidden comment on image #{comment.image_id} (#{comment.deletion_reason})"
+        :create -> "Deleted comment on image #{comment.image_id} (#{comment.deletion_reason})"
         :delete -> "Restored comment on image #{comment.image_id}"
-=======
-        :create -> "Deleted comment on image >>#{comment.image_id} (#{comment.deletion_reason})"
-        :delete -> "Restored comment on image >>#{comment.image_id}"
->>>>>>> 46420fe3
       end
 
     %{
