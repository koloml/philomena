--- conflicted
+++ resolved
@@ -1,5 +1,4 @@
-<<<<<<< HEAD
-FROM openresty/openresty:1.19.9.1-12-alpine
+FROM openresty/openresty:1.21.4.1-4-alpine
 ARG APP_DIR
 ARG S3_SCHEME
 ARG S3_HOST
@@ -8,10 +7,6 @@
 
 RUN apk add --no-cache gettext curl perl && opm get jkeys089/lua-resty-hmac=0.06 && mkdir -p /etc/nginx/lua
 COPY docker/web/aws-signature.lua /etc/nginx/lua
-=======
-FROM nginx:1.23.2-alpine
-ENV APP_DIR /srv/philomena
->>>>>>> 47c15a38
 COPY docker/web/nginx.conf /tmp/docker.nginx
 RUN envsubst '$APP_DIR $S3_SCHEME $S3_HOST $S3_PORT $S3_BUCKET' < /tmp/docker.nginx > /etc/nginx/conf.d/default.conf && \
     mkdir -p /var/www/cache/tmp && \
